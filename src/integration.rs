#![warn(missing_docs)]

use ash::{khr::swapchain::Device as Swapchain, vk, Device};
use bytemuck::bytes_of;
use egui::{
    epaint::{ahash::AHashMap, ImageDelta},
    Context, TextureId, TexturesDelta,
};
use egui_winit::{winit::window::Window, EventResponse};
use raw_window_handle::HasRawDisplayHandle;
use std::ffi::CString;

use crate::{utils::insert_image_memory_barrier, *};

/// egui integration with winit and ash.
pub struct Integration<A: AllocatorTrait> {
    physical_width: u32,
    physical_height: u32,
    scale_factor: f64,
    context: Context,
    egui_winit: egui_winit::State,

    device: Device,
    allocator: A,
    qfi: u32,
    queue: vk::Queue,
    swapchain_loader: Swapchain,
    descriptor_pool: vk::DescriptorPool,
    descriptor_set_layouts: Vec<vk::DescriptorSetLayout>,
    pipeline_layout: vk::PipelineLayout,
    pipeline: vk::Pipeline,
    sampler: vk::Sampler,
    render_pass: vk::RenderPass,
    framebuffer_color_image_views: Vec<vk::ImageView>,
    framebuffers: Vec<vk::Framebuffer>,
    vertex_buffers: Vec<vk::Buffer>,
    vertex_buffer_allocations: Vec<A::Allocation>,
    index_buffers: Vec<vk::Buffer>,
    index_buffer_allocations: Vec<A::Allocation>,
    texture_desc_sets: AHashMap<TextureId, vk::DescriptorSet>,
    texture_images: AHashMap<TextureId, vk::Image>,
    texture_image_infos: AHashMap<TextureId, vk::ImageCreateInfo<'static>>,
    texture_allocations: AHashMap<TextureId, A::Allocation>,
    texture_image_views: AHashMap<TextureId, vk::ImageView>,

    user_texture_layout: vk::DescriptorSetLayout,
    user_textures: Vec<Option<vk::DescriptorSet>>,
}
impl<A: AllocatorTrait> Integration<A> {
    /// Create an instance of the integration.
    pub fn new<H: HasRawDisplayHandle>(
        display_target: &H,
        physical_width: u32,
        physical_height: u32,
        scale_factor: f64,
        max_texture_side: usize,
        font_definitions: egui::FontDefinitions,
        style: egui::Style,
        device: Device,
        allocator: A,
        qfi: u32,
        queue: vk::Queue,
        swapchain_loader: Swapchain,
        swapchain: vk::SwapchainKHR,
        surface_format: vk::SurfaceFormatKHR,
    ) -> Self {
        // Create context
        let context = Context::default();
        context.set_fonts(font_definitions);
        context.set_style(style);

<<<<<<< HEAD
        let egui_winit = egui_winit::State::new(
            context.clone(),
            context.viewport_id(),
            event_loop,
            Some(scale_factor as f32),
            Some(max_texture_side as usize),
        );
=======
        let mut egui_winit = egui_winit::State::new(display_target);
        egui_winit.set_pixels_per_point(scale_factor as f32);
>>>>>>> 3b1e4cee

        // Get swap_images to get len of swapchain images and to create framebuffers
        let swap_images = unsafe {
            swapchain_loader
                .get_swapchain_images(swapchain)
                .expect("Failed to get swapchain images.")
        };

        // Create DescriptorPool
        let descriptor_pool = unsafe {
            device.create_descriptor_pool(
                &vk::DescriptorPoolCreateInfo::default()
                    .flags(vk::DescriptorPoolCreateFlags::FREE_DESCRIPTOR_SET)
                    .max_sets(1024)
                    .pool_sizes(&[vk::DescriptorPoolSize::default()
                        .ty(vk::DescriptorType::COMBINED_IMAGE_SAMPLER)
                        .descriptor_count(1024)]),
                None,
            )
        }
        .expect("Failed to create descriptor pool.");

        // Create DescriptorSetLayouts
        let descriptor_set_layouts = {
            let mut sets = vec![];
            for _ in 0..swap_images.len() {
                sets.push(
                    unsafe {
                        device.create_descriptor_set_layout(
                            &vk::DescriptorSetLayoutCreateInfo::default().bindings(&[
                                vk::DescriptorSetLayoutBinding::default()
                                    .descriptor_type(vk::DescriptorType::COMBINED_IMAGE_SAMPLER)
                                    .descriptor_count(1)
                                    .binding(0)
                                    .stage_flags(vk::ShaderStageFlags::FRAGMENT),
                            ]),
                            None,
                        )
                    }
                    .expect("Failed to create descriptor set layout."),
                );
            }
            sets
        };

        // Create RenderPass
        let render_pass = unsafe {
            device.create_render_pass(
                &vk::RenderPassCreateInfo::default()
                    .attachments(&[vk::AttachmentDescription::default()
                        .format(surface_format.format)
                        .samples(vk::SampleCountFlags::TYPE_1)
                        .load_op(vk::AttachmentLoadOp::LOAD)
                        .store_op(vk::AttachmentStoreOp::STORE)
                        .stencil_load_op(vk::AttachmentLoadOp::DONT_CARE)
                        .stencil_store_op(vk::AttachmentStoreOp::DONT_CARE)
                        .initial_layout(vk::ImageLayout::COLOR_ATTACHMENT_OPTIMAL)
                        .final_layout(vk::ImageLayout::PRESENT_SRC_KHR)])
                    .subpasses(&[vk::SubpassDescription::default()
                        .pipeline_bind_point(vk::PipelineBindPoint::GRAPHICS)
                        .color_attachments(&[vk::AttachmentReference::default()
                            .attachment(0)
                            .layout(vk::ImageLayout::COLOR_ATTACHMENT_OPTIMAL)])])
                    .dependencies(&[vk::SubpassDependency::default()
                        .src_subpass(vk::SUBPASS_EXTERNAL)
                        .dst_subpass(0)
                        .src_access_mask(vk::AccessFlags::COLOR_ATTACHMENT_WRITE)
                        .dst_access_mask(vk::AccessFlags::COLOR_ATTACHMENT_WRITE)
                        .src_stage_mask(vk::PipelineStageFlags::COLOR_ATTACHMENT_OUTPUT)
                        .dst_stage_mask(vk::PipelineStageFlags::COLOR_ATTACHMENT_OUTPUT)]),
                None,
            )
        }
        .expect("Failed to create render pass.");

        // Create PipelineLayout
        let pipeline_layout = unsafe {
            device.create_pipeline_layout(
                &vk::PipelineLayoutCreateInfo::default()
                    .set_layouts(&descriptor_set_layouts)
                    .push_constant_ranges(&[
                        vk::PushConstantRange::default()
                            .stage_flags(vk::ShaderStageFlags::VERTEX)
                            .offset(0)
                            .size(std::mem::size_of::<f32>() as u32 * 2), // screen size
                    ]),
                None,
            )
        }
        .expect("Failed to create pipeline layout.");

        // Create Pipeline
        let pipeline = {
            let bindings = [vk::VertexInputBindingDescription::default()
                .binding(0)
                .input_rate(vk::VertexInputRate::VERTEX)
                .stride(
                    4 * std::mem::size_of::<f32>() as u32 + 4 * std::mem::size_of::<u8>() as u32,
                )];

            let attributes = [
                // position
                vk::VertexInputAttributeDescription::default()
                    .binding(0)
                    .offset(0)
                    .location(0)
                    .format(vk::Format::R32G32_SFLOAT),
                // uv
                vk::VertexInputAttributeDescription::default()
                    .binding(0)
                    .offset(8)
                    .location(1)
                    .format(vk::Format::R32G32_SFLOAT),
                // color
                vk::VertexInputAttributeDescription::default()
                    .binding(0)
                    .offset(16)
                    .location(2)
                    .format(vk::Format::R8G8B8A8_UNORM),
            ];

            let vertex_shader_module = {
                let bytes_code = include_bytes!("shaders/spv/vert.spv");
                let shader_module_create_info = vk::ShaderModuleCreateInfo {
                    code_size: bytes_code.len(),
                    p_code: bytes_code.as_ptr() as *const u32,
                    ..Default::default()
                };
                unsafe { device.create_shader_module(&shader_module_create_info, None) }
                    .expect("Failed to create vertex shader module.")
            };
            let fragment_shader_module = {
                let bytes_code = include_bytes!("shaders/spv/frag.spv");
                let shader_module_create_info = vk::ShaderModuleCreateInfo {
                    code_size: bytes_code.len(),
                    p_code: bytes_code.as_ptr() as *const u32,
                    ..Default::default()
                };
                unsafe { device.create_shader_module(&shader_module_create_info, None) }
                    .expect("Failed to create fragment shader module.")
            };
            let main_function_name = CString::new("main").unwrap();
            let pipeline_shader_stages = [
                vk::PipelineShaderStageCreateInfo::default()
                    .stage(vk::ShaderStageFlags::VERTEX)
                    .module(vertex_shader_module)
                    .name(&main_function_name),
                vk::PipelineShaderStageCreateInfo::default()
                    .stage(vk::ShaderStageFlags::FRAGMENT)
                    .module(fragment_shader_module)
                    .name(&main_function_name),
            ];

            let input_assembly_info = vk::PipelineInputAssemblyStateCreateInfo::default()
                .topology(vk::PrimitiveTopology::TRIANGLE_LIST);
            let viewport_info = vk::PipelineViewportStateCreateInfo::default()
                .viewport_count(1)
                .scissor_count(1);
            let rasterization_info = vk::PipelineRasterizationStateCreateInfo::default()
                .depth_clamp_enable(false)
                .rasterizer_discard_enable(false)
                .polygon_mode(vk::PolygonMode::FILL)
                .cull_mode(vk::CullModeFlags::NONE)
                .front_face(vk::FrontFace::COUNTER_CLOCKWISE)
                .depth_bias_enable(false)
                .line_width(1.0);
            let stencil_op = vk::StencilOpState::default()
                .fail_op(vk::StencilOp::KEEP)
                .pass_op(vk::StencilOp::KEEP)
                .compare_op(vk::CompareOp::ALWAYS);
            let depth_stencil_info = vk::PipelineDepthStencilStateCreateInfo::default()
                .depth_test_enable(false)
                .depth_write_enable(false)
                .depth_compare_op(vk::CompareOp::ALWAYS)
                .depth_bounds_test_enable(false)
                .stencil_test_enable(false)
                .front(stencil_op)
                .back(stencil_op);
            let color_blend_attachments = [vk::PipelineColorBlendAttachmentState::default()
                .color_write_mask(
                    vk::ColorComponentFlags::R
                        | vk::ColorComponentFlags::G
                        | vk::ColorComponentFlags::B
                        | vk::ColorComponentFlags::A,
                )
                .blend_enable(true)
                .src_color_blend_factor(vk::BlendFactor::ONE)
                .dst_color_blend_factor(vk::BlendFactor::ONE_MINUS_SRC_ALPHA)];
            let color_blend_info = vk::PipelineColorBlendStateCreateInfo::default()
                .attachments(&color_blend_attachments);
            let dynamic_states = [vk::DynamicState::VIEWPORT, vk::DynamicState::SCISSOR];
            let dynamic_state_info =
                vk::PipelineDynamicStateCreateInfo::default().dynamic_states(&dynamic_states);
            let vertex_input_state = vk::PipelineVertexInputStateCreateInfo::default()
                .vertex_attribute_descriptions(&attributes)
                .vertex_binding_descriptions(&bindings);
            let multisample_info = vk::PipelineMultisampleStateCreateInfo::default()
                .rasterization_samples(vk::SampleCountFlags::TYPE_1);

            let pipeline_create_info = [vk::GraphicsPipelineCreateInfo::default()
                .stages(&pipeline_shader_stages)
                .vertex_input_state(&vertex_input_state)
                .input_assembly_state(&input_assembly_info)
                .viewport_state(&viewport_info)
                .rasterization_state(&rasterization_info)
                .multisample_state(&multisample_info)
                .depth_stencil_state(&depth_stencil_info)
                .color_blend_state(&color_blend_info)
                .dynamic_state(&dynamic_state_info)
                .layout(pipeline_layout)
                .render_pass(render_pass)
                .subpass(0)];

            let pipeline = unsafe {
                device.create_graphics_pipelines(
                    vk::PipelineCache::null(),
                    &pipeline_create_info,
                    None,
                )
            }
            .expect("Failed to create graphics pipeline.")[0];
            unsafe {
                device.destroy_shader_module(vertex_shader_module, None);
                device.destroy_shader_module(fragment_shader_module, None);
            }
            pipeline
        };

        // Create Sampler
        let sampler = unsafe {
            device.create_sampler(
                &vk::SamplerCreateInfo::default()
                    .address_mode_u(vk::SamplerAddressMode::CLAMP_TO_EDGE)
                    .address_mode_v(vk::SamplerAddressMode::CLAMP_TO_EDGE)
                    .address_mode_w(vk::SamplerAddressMode::CLAMP_TO_EDGE)
                    .anisotropy_enable(false)
                    .min_filter(vk::Filter::LINEAR)
                    .mag_filter(vk::Filter::LINEAR)
                    .mipmap_mode(vk::SamplerMipmapMode::LINEAR)
                    .min_lod(0.0)
                    .max_lod(vk::LOD_CLAMP_NONE),
                None,
            )
        }
        .expect("Failed to create sampler.");

        // Create Framebuffers
        let framebuffer_color_image_views = swap_images
            .iter()
            .map(|swapchain_image| unsafe {
                device
                    .create_image_view(
                        &vk::ImageViewCreateInfo::default()
                            .image(swapchain_image.clone())
                            .view_type(vk::ImageViewType::TYPE_2D)
                            .format(surface_format.format)
                            .subresource_range(
                                vk::ImageSubresourceRange::default()
                                    .aspect_mask(vk::ImageAspectFlags::COLOR)
                                    .base_mip_level(0)
                                    .level_count(1)
                                    .base_array_layer(0)
                                    .layer_count(1),
                            ),
                        None,
                    )
                    .expect("Failed to create image view.")
            })
            .collect::<Vec<_>>();
        let framebuffers = framebuffer_color_image_views
            .iter()
            .map(|&image_views| unsafe {
                let attachments = &[image_views];
                device
                    .create_framebuffer(
                        &vk::FramebufferCreateInfo::default()
                            .render_pass(render_pass)
                            .attachments(attachments)
                            .width(physical_width)
                            .height(physical_height)
                            .layers(1),
                        None,
                    )
                    .expect("Failed to create framebuffer.")
            })
            .collect::<Vec<_>>();

        // Create vertex buffer and index buffer
        let mut vertex_buffers = vec![];
        let mut vertex_buffer_allocations = vec![];
        let mut index_buffers = vec![];
        let mut index_buffer_allocations = vec![];
        for _ in 0..framebuffers.len() {
            let vertex_buffer = unsafe {
                device
                    .create_buffer(
                        &vk::BufferCreateInfo::default()
                            .usage(vk::BufferUsageFlags::VERTEX_BUFFER)
                            .sharing_mode(vk::SharingMode::EXCLUSIVE)
                            .size(Self::vertex_buffer_size()),
                        None,
                    )
                    .expect("Failed to create vertex buffer.")
            };
            let vertex_buffer_requirements =
                unsafe { device.get_buffer_memory_requirements(vertex_buffer) };
            let vertex_buffer_allocation = allocator
                .allocate(A::AllocationCreateInfo::new(
                    vertex_buffer_requirements,
                    MemoryLocation::CpuToGpu,
                    true,
                ))
                .expect("Failed to create vertex buffer.");
            unsafe {
                device
                    .bind_buffer_memory(
                        vertex_buffer,
                        vertex_buffer_allocation.memory(),
                        vertex_buffer_allocation.offset(),
                    )
                    .expect("Failed to create vertex buffer.")
            }

            let index_buffer = unsafe {
                device
                    .create_buffer(
                        &vk::BufferCreateInfo::default()
                            .usage(vk::BufferUsageFlags::INDEX_BUFFER)
                            .sharing_mode(vk::SharingMode::EXCLUSIVE)
                            .size(Self::index_buffer_size()),
                        None,
                    )
                    .expect("Failed to create index buffer.")
            };
            let index_buffer_requirements =
                unsafe { device.get_buffer_memory_requirements(index_buffer) };
            let index_buffer_allocation = allocator
                .allocate(A::AllocationCreateInfo::new(
                    index_buffer_requirements,
                    MemoryLocation::CpuToGpu,
                    true,
                ))
                .expect("Failed to create index buffer.");
            unsafe {
                device
                    .bind_buffer_memory(
                        index_buffer,
                        index_buffer_allocation.memory(),
                        index_buffer_allocation.offset(),
                    )
                    .expect("Failed to create index buffer.")
            }

            vertex_buffers.push(vertex_buffer);
            vertex_buffer_allocations.push(vertex_buffer_allocation);
            index_buffers.push(index_buffer);
            index_buffer_allocations.push(index_buffer_allocation);
        }

        // User Textures
        let user_texture_layout = unsafe {
            device.create_descriptor_set_layout(
                &vk::DescriptorSetLayoutCreateInfo::default().bindings(&[
                    vk::DescriptorSetLayoutBinding::default()
                        .descriptor_type(vk::DescriptorType::COMBINED_IMAGE_SAMPLER)
                        .descriptor_count(1)
                        .binding(0)
                        .stage_flags(vk::ShaderStageFlags::FRAGMENT),
                ]),
                None,
            )
        }
        .expect("Failed to create descriptor set layout.");
        let user_textures = vec![];

        Self {
            physical_width,
            physical_height,
            scale_factor,
            context,
            egui_winit,

            device,
            allocator,
            qfi,
            queue,
            swapchain_loader,
            descriptor_pool,
            descriptor_set_layouts,
            pipeline_layout,
            pipeline,
            sampler,
            render_pass,
            framebuffer_color_image_views,
            framebuffers,
            vertex_buffers,
            vertex_buffer_allocations,
            index_buffers,
            index_buffer_allocations,
            texture_desc_sets: AHashMap::new(),
            texture_images: AHashMap::new(),
            texture_image_infos: AHashMap::new(),
            texture_allocations: AHashMap::new(),
            texture_image_views: AHashMap::new(),

            user_texture_layout,
            user_textures,
        }
    }

    // vertex buffer size
    fn vertex_buffer_size() -> u64 {
        1024 * 1024 * 4
    }

    // index buffer size
    fn index_buffer_size() -> u64 {
        1024 * 1024 * 2
    }

    /// handling winit event.
    pub fn handle_event(
        &mut self,
        window: &Window,
        winit_event: &egui_winit::winit::event::WindowEvent,
    ) -> EventResponse {
        self.egui_winit.on_window_event(window, winit_event)
    }

    /// begin frame.
    pub fn begin_frame(&mut self, window: &Window) {
        let raw_input = self.egui_winit.take_egui_input(window);
        self.context.begin_frame(raw_input);
    }

    /// end frame.
    pub fn end_frame(&mut self, window: &Window) -> egui::FullOutput {
        let output = self.context.end_frame();

        self.egui_winit
            .handle_platform_output(window, output.platform_output.clone());

        output
    }

    /// Get [`egui::Context`].
    pub fn context(&self) -> Context {
        self.context.clone()
    }

    /// Record paint commands.
    pub fn paint(
        &mut self,
        command_buffer: vk::CommandBuffer,
        swapchain_image_index: usize,
        clipped_meshes: Vec<egui::ClippedPrimitive>,
        textures_delta: TexturesDelta,
    ) {
        let index = swapchain_image_index;

        for (id, image_delta) in textures_delta.set {
            self.update_texture(id, image_delta);
        }

        let mut vertex_buffer_ptr = self.vertex_buffer_allocations[index]
            .mapped_ptr()
            .unwrap()
            .as_ptr() as *mut u8;
        // let mut vertex_buffer_ptr = unsafe {
        //     self.device
        //         .map_memory(
        //             self.vertex_buffer_allocations[index].memory(),
        //             self.vertex_buffer_allocations[index].offset(),
        //             self.vertex_buffer_allocations[index].size(),
        //             vk::MemoryMapFlags::empty(),
        //         )
        //         .expect("Failed to map buffers.") as *mut u8
        // };
        let vertex_buffer_ptr_end =
            unsafe { vertex_buffer_ptr.add(Self::vertex_buffer_size() as usize) };
        // let mut index_buffer_ptr = unsafe {
        //     self.device
        //         .map_memory(
        //             self.index_buffer_allocations[index].memory(),
        //             self.index_buffer_allocations[index].offset(),
        //             self.index_buffer_allocations[index].size(),
        //             vk::MemoryMapFlags::empty(),
        //         )
        //         .expect("Failed to map buffers.") as *mut u8
        // };
        let mut index_buffer_ptr = self.index_buffer_allocations[index]
            .mapped_ptr()
            .unwrap()
            .as_ptr() as *mut u8;
        let index_buffer_ptr_end =
            unsafe { index_buffer_ptr.add(Self::index_buffer_size() as usize) };

        // begin render pass
        unsafe {
            self.device.cmd_begin_render_pass(
                command_buffer,
                &vk::RenderPassBeginInfo::default()
                    .render_pass(self.render_pass)
                    .framebuffer(self.framebuffers[index])
                    .clear_values(&[])
                    .render_area(
                        vk::Rect2D::default().extent(
                            vk::Extent2D::default()
                                .width(self.physical_width)
                                .height(self.physical_height),
                        ),
                    ),
                vk::SubpassContents::INLINE,
            );
        }

        // bind resources
        unsafe {
            self.device.cmd_bind_pipeline(
                command_buffer,
                vk::PipelineBindPoint::GRAPHICS,
                self.pipeline,
            );
            self.device.cmd_bind_vertex_buffers(
                command_buffer,
                0,
                &[self.vertex_buffers[index]],
                &[0],
            );
            self.device.cmd_bind_index_buffer(
                command_buffer,
                self.index_buffers[index],
                0,
                vk::IndexType::UINT32,
            );
            self.device.cmd_set_viewport(
                command_buffer,
                0,
                &[vk::Viewport::default()
                    .x(0.0)
                    .y(0.0)
                    .width(self.physical_width as f32)
                    .height(self.physical_height as f32)
                    .min_depth(0.0)
                    .max_depth(1.0)],
            );
            let width_points = self.physical_width as f32 / self.scale_factor as f32;
            let height_points = self.physical_height as f32 / self.scale_factor as f32;
            self.device.cmd_push_constants(
                command_buffer,
                self.pipeline_layout,
                vk::ShaderStageFlags::VERTEX,
                0,
                bytes_of(&width_points),
            );
            self.device.cmd_push_constants(
                command_buffer,
                self.pipeline_layout,
                vk::ShaderStageFlags::VERTEX,
                std::mem::size_of_val(&width_points) as u32,
                bytes_of(&height_points),
            );
        }

        // render meshes
        let mut vertex_base = 0;
        let mut index_base = 0;
        for egui::ClippedPrimitive {
            clip_rect,
            primitive,
        } in clipped_meshes
        {
            let mesh = match primitive {
                egui::epaint::Primitive::Mesh(mesh) => mesh,
                egui::epaint::Primitive::Callback(_) => todo!(),
            };
            if mesh.vertices.is_empty() || mesh.indices.is_empty() {
                continue;
            }

            unsafe {
                if let egui::TextureId::User(id) = mesh.texture_id {
                    if let Some(descriptor_set) = self.user_textures[id as usize] {
                        self.device.cmd_bind_descriptor_sets(
                            command_buffer,
                            vk::PipelineBindPoint::GRAPHICS,
                            self.pipeline_layout,
                            0,
                            &[descriptor_set],
                            &[],
                        );
                    } else {
                        eprintln!(
                            "This UserTexture has already been unregistered: {:?}",
                            mesh.texture_id
                        );
                        continue;
                    }
                } else {
                    self.device.cmd_bind_descriptor_sets(
                        command_buffer,
                        vk::PipelineBindPoint::GRAPHICS,
                        self.pipeline_layout,
                        0,
                        &[*self.texture_desc_sets.get(&mesh.texture_id).unwrap()],
                        &[],
                    );
                }
            }
            let v_slice = &mesh.vertices;
            let v_size = std::mem::size_of_val(&v_slice[0]);
            let v_copy_size = v_slice.len() * v_size;

            let i_slice = &mesh.indices;
            let i_size = std::mem::size_of_val(&i_slice[0]);
            let i_copy_size = i_slice.len() * i_size;

            let vertex_buffer_ptr_next = unsafe { vertex_buffer_ptr.add(v_copy_size) };
            let index_buffer_ptr_next = unsafe { index_buffer_ptr.add(i_copy_size) };

            if vertex_buffer_ptr_next >= vertex_buffer_ptr_end
                || index_buffer_ptr_next >= index_buffer_ptr_end
            {
                panic!("egui paint out of memory");
            }

            // map memory
            unsafe { vertex_buffer_ptr.copy_from(v_slice.as_ptr() as *const u8, v_copy_size) };
            unsafe { index_buffer_ptr.copy_from(i_slice.as_ptr() as *const u8, i_copy_size) };

            vertex_buffer_ptr = vertex_buffer_ptr_next;
            index_buffer_ptr = index_buffer_ptr_next;

            // record draw commands
            unsafe {
                let min = clip_rect.min;
                let min = egui::Pos2 {
                    x: min.x * self.scale_factor as f32,
                    y: min.y * self.scale_factor as f32,
                };
                let min = egui::Pos2 {
                    x: f32::clamp(min.x, 0.0, self.physical_width as f32),
                    y: f32::clamp(min.y, 0.0, self.physical_height as f32),
                };
                let max = clip_rect.max;
                let max = egui::Pos2 {
                    x: max.x * self.scale_factor as f32,
                    y: max.y * self.scale_factor as f32,
                };
                let max = egui::Pos2 {
                    x: f32::clamp(max.x, min.x, self.physical_width as f32),
                    y: f32::clamp(max.y, min.y, self.physical_height as f32),
                };
                self.device.cmd_set_scissor(
                    command_buffer,
                    0,
                    &[vk::Rect2D::default()
                        .offset(
                            vk::Offset2D::default()
                                .x(min.x.round() as i32)
                                .y(min.y.round() as i32),
                        )
                        .extent(
                            vk::Extent2D::default()
                                .width((max.x.round() - min.x) as u32)
                                .height((max.y.round() - min.y) as u32),
                        )],
                );
                self.device.cmd_draw_indexed(
                    command_buffer,
                    mesh.indices.len() as u32,
                    1,
                    index_base,
                    vertex_base,
                    0,
                );
            }

            vertex_base += mesh.vertices.len() as i32;
            index_base += mesh.indices.len() as u32;
        }

        // end render pass
        unsafe {
            self.device.cmd_end_render_pass(command_buffer);
        }

        for &id in &textures_delta.free {
            self.texture_desc_sets.remove_entry(&id); // dsc_set is destroyed with dsc_pool
            self.texture_image_infos.remove_entry(&id);
            if let Some((_, image)) = self.texture_images.remove_entry(&id) {
                unsafe {
                    self.device.destroy_image(image, None);
                }
            }
            if let Some((_, image_view)) = self.texture_image_views.remove_entry(&id) {
                unsafe {
                    self.device.destroy_image_view(image_view, None);
                }
            }
            if let Some((_, allocation)) = self.texture_allocations.remove_entry(&id) {
                self.allocator.free(allocation).unwrap();
            }
        }
    }

    fn update_texture(&mut self, texture_id: TextureId, delta: ImageDelta) {
        // Extract pixel data from egui
        let data: Vec<u8> = match &delta.image {
            egui::ImageData::Color(image) => {
                assert_eq!(
                    image.width() * image.height(),
                    image.pixels.len(),
                    "Mismatch between texture size and texel count"
                );
                image
                    .pixels
                    .iter()
                    .flat_map(|color| color.to_array())
                    .collect()
            }
            egui::ImageData::Font(image) => image
                .srgba_pixels(None)
                .flat_map(|color| color.to_array())
                .collect(),
        };
        let cmd_pool = {
            let cmd_pool_info = vk::CommandPoolCreateInfo::default().queue_family_index(self.qfi);
            unsafe {
                self.device
                    .create_command_pool(&cmd_pool_info, None)
                    .unwrap()
            }
        };
        let cmd_buff = {
            let cmd_buff_alloc_info = vk::CommandBufferAllocateInfo::default()
                .command_buffer_count(1u32)
                .command_pool(cmd_pool)
                .level(vk::CommandBufferLevel::PRIMARY);
            unsafe {
                self.device
                    .allocate_command_buffers(&cmd_buff_alloc_info)
                    .unwrap()[0]
            }
        };
        let fence_info = vk::FenceCreateInfo::default();
        let cmd_buff_fence = unsafe { self.device.create_fence(&fence_info, None).unwrap() };

        let (staging_buffer, staging_allocation) = {
            let buffer_size = data.len() as vk::DeviceSize;
            let buffer_info = vk::BufferCreateInfo::default()
                .size(buffer_size)
                .usage(vk::BufferUsageFlags::TRANSFER_SRC);
            let texture_buffer = unsafe { self.device.create_buffer(&buffer_info, None) }.unwrap();
            let requirements =
                unsafe { self.device.get_buffer_memory_requirements(texture_buffer) };
            let allocation = self
                .allocator
                .allocate(A::AllocationCreateInfo::new(
                    requirements,
                    MemoryLocation::CpuToGpu,
                    true,
                ))
                .unwrap();
            unsafe {
                self.device
                    .bind_buffer_memory(texture_buffer, allocation.memory(), allocation.offset())
                    .unwrap()
            };
            (texture_buffer, allocation)
        };
        let ptr = staging_allocation.mapped_ptr().unwrap().as_ptr() as *mut u8;
        unsafe {
            ptr.copy_from_nonoverlapping(data.as_ptr(), data.len());
        }
        let (texture_image, info, texture_allocation) = {
            let extent = vk::Extent3D {
                width: delta.image.width() as u32,
                height: delta.image.height() as u32,
                depth: 1,
            };
            let create_info = vk::ImageCreateInfo::default()
                .array_layers(1)
                .extent(extent)
                .flags(vk::ImageCreateFlags::empty())
                .format(vk::Format::R8G8B8A8_UNORM)
                .image_type(vk::ImageType::TYPE_2D)
                .initial_layout(vk::ImageLayout::UNDEFINED)
                .mip_levels(1)
                .samples(vk::SampleCountFlags::TYPE_1)
                .sharing_mode(vk::SharingMode::EXCLUSIVE)
                .tiling(vk::ImageTiling::OPTIMAL)
                .usage(
                    vk::ImageUsageFlags::SAMPLED
                        | vk::ImageUsageFlags::TRANSFER_DST
                        | vk::ImageUsageFlags::TRANSFER_SRC,
                );
            let handle = unsafe { self.device.create_image(&create_info, None) }.unwrap();
            let requirements = unsafe { self.device.get_image_memory_requirements(handle) };
            let allocation = self
                .allocator
                .allocate(A::AllocationCreateInfo::new(
                    requirements,
                    MemoryLocation::GpuOnly,
                    false,
                ))
                .unwrap();
            unsafe {
                self.device
                    .bind_image_memory(handle, allocation.memory(), allocation.offset())
                    .unwrap()
            };
            (handle, create_info, allocation)
        };
        self.texture_image_infos.insert(texture_id, info);
        let texture_image_view = {
            let create_info = vk::ImageViewCreateInfo::default()
                .components(vk::ComponentMapping::default())
                .flags(vk::ImageViewCreateFlags::empty())
                .format(vk::Format::R8G8B8A8_UNORM)
                .image(texture_image)
                .subresource_range(
                    vk::ImageSubresourceRange::default()
                        .aspect_mask(vk::ImageAspectFlags::COLOR)
                        .base_array_layer(0)
                        .base_mip_level(0)
                        .layer_count(1)
                        .level_count(1),
                )
                .view_type(vk::ImageViewType::TYPE_2D);
            unsafe { self.device.create_image_view(&create_info, None).unwrap() }
        };
        // begin cmd buff
        unsafe {
            let cmd_buff_begin_info = vk::CommandBufferBeginInfo::default()
                .flags(vk::CommandBufferUsageFlags::ONE_TIME_SUBMIT);
            self.device
                .begin_command_buffer(cmd_buff, &cmd_buff_begin_info)
                .unwrap();
        }
        // Transition texture image for transfer dst
        insert_image_memory_barrier(
            &self.device,
            &cmd_buff,
            &texture_image,
            vk::QUEUE_FAMILY_IGNORED,
            vk::QUEUE_FAMILY_IGNORED,
            vk::AccessFlags::NONE_KHR,
            vk::AccessFlags::TRANSFER_WRITE,
            vk::ImageLayout::UNDEFINED,
            vk::ImageLayout::TRANSFER_DST_OPTIMAL,
            vk::PipelineStageFlags::HOST,
            vk::PipelineStageFlags::TRANSFER,
            vk::ImageSubresourceRange::default()
                .aspect_mask(vk::ImageAspectFlags::COLOR)
                .base_array_layer(0u32)
                .layer_count(1u32)
                .base_mip_level(0u32)
                .level_count(1u32),
        );
        let region = vk::BufferImageCopy::default()
            .buffer_offset(0)
            .buffer_row_length(delta.image.width() as u32)
            .buffer_image_height(delta.image.height() as u32)
            .image_subresource(
                vk::ImageSubresourceLayers::default()
                    .aspect_mask(vk::ImageAspectFlags::COLOR)
                    .base_array_layer(0)
                    .layer_count(1)
                    .mip_level(0),
            )
            .image_offset(vk::Offset3D { x: 0, y: 0, z: 0 })
            .image_extent(vk::Extent3D {
                width: delta.image.width() as u32,
                height: delta.image.height() as u32,
                depth: 1,
            });
        unsafe {
            self.device.cmd_copy_buffer_to_image(
                cmd_buff,
                staging_buffer,
                texture_image,
                vk::ImageLayout::TRANSFER_DST_OPTIMAL,
                &[region],
            );
        }
        insert_image_memory_barrier(
            &self.device,
            &cmd_buff,
            &texture_image,
            vk::QUEUE_FAMILY_IGNORED,
            vk::QUEUE_FAMILY_IGNORED,
            vk::AccessFlags::TRANSFER_WRITE,
            vk::AccessFlags::SHADER_READ,
            vk::ImageLayout::TRANSFER_DST_OPTIMAL,
            vk::ImageLayout::SHADER_READ_ONLY_OPTIMAL,
            vk::PipelineStageFlags::TRANSFER,
            vk::PipelineStageFlags::VERTEX_SHADER,
            vk::ImageSubresourceRange::default()
                .aspect_mask(vk::ImageAspectFlags::COLOR)
                .base_array_layer(0u32)
                .layer_count(1u32)
                .base_mip_level(0u32)
                .level_count(1u32),
        );

        unsafe {
            self.device.end_command_buffer(cmd_buff).unwrap();
        }
        let cmd_buffs = [cmd_buff];
        let submit_infos = [vk::SubmitInfo::default().command_buffers(&cmd_buffs)];
        unsafe {
            self.device
                .queue_submit(self.queue, &submit_infos, cmd_buff_fence)
                .unwrap();
            self.device
                .wait_for_fences(&[cmd_buff_fence], true, u64::MAX)
                .unwrap();
        }

        // texture is now in GPU memory, now we need to decide whether we should register it as new or update existing

        if let Some(pos) = delta.pos {
            // Blit texture data to existing texture if delta pos exists (e.g. font changed)
            let existing_texture = self.texture_images.get(&texture_id);
            if let Some(existing_texture) = existing_texture {
                let info = self.texture_image_infos.get(&texture_id).unwrap();
                unsafe {
                    self.device
                        .reset_command_pool(cmd_pool, vk::CommandPoolResetFlags::empty())
                        .unwrap();
                    self.device.reset_fences(&[cmd_buff_fence]).unwrap();
                    // begin cmd buff
                    let cmd_buff_begin_info = vk::CommandBufferBeginInfo::default()
                        .flags(vk::CommandBufferUsageFlags::ONE_TIME_SUBMIT);
                    self.device
                        .begin_command_buffer(cmd_buff, &cmd_buff_begin_info)
                        .unwrap();

                    // Transition existing image for transfer dst
                    insert_image_memory_barrier(
                        &self.device,
                        &cmd_buff,
                        &existing_texture,
                        vk::QUEUE_FAMILY_IGNORED,
                        vk::QUEUE_FAMILY_IGNORED,
                        vk::AccessFlags::SHADER_READ,
                        vk::AccessFlags::TRANSFER_WRITE,
                        vk::ImageLayout::UNDEFINED,
                        vk::ImageLayout::TRANSFER_DST_OPTIMAL,
                        vk::PipelineStageFlags::FRAGMENT_SHADER,
                        vk::PipelineStageFlags::TRANSFER,
                        vk::ImageSubresourceRange::default()
                            .aspect_mask(vk::ImageAspectFlags::COLOR)
                            .base_array_layer(0u32)
                            .layer_count(1u32)
                            .base_mip_level(0u32)
                            .level_count(1u32),
                    );
                    // Transition new image for transfer src
                    insert_image_memory_barrier(
                        &self.device,
                        &cmd_buff,
                        &texture_image,
                        vk::QUEUE_FAMILY_IGNORED,
                        vk::QUEUE_FAMILY_IGNORED,
                        vk::AccessFlags::SHADER_READ,
                        vk::AccessFlags::TRANSFER_READ,
                        vk::ImageLayout::SHADER_READ_ONLY_OPTIMAL,
                        vk::ImageLayout::TRANSFER_SRC_OPTIMAL,
                        vk::PipelineStageFlags::FRAGMENT_SHADER,
                        vk::PipelineStageFlags::TRANSFER,
                        vk::ImageSubresourceRange::default()
                            .aspect_mask(vk::ImageAspectFlags::COLOR)
                            .base_array_layer(0u32)
                            .layer_count(1u32)
                            .base_mip_level(0u32)
                            .level_count(1u32),
                    );
                    let top_left = vk::Offset3D {
                        x: pos[0] as i32,
                        y: pos[1] as i32,
                        z: 0,
                    };
                    let bottom_right = vk::Offset3D {
                        x: pos[0] as i32 + delta.image.width() as i32,
                        y: pos[1] as i32 + delta.image.height() as i32,
                        z: 1,
                    };

                    let region = vk::ImageBlit {
                        src_subresource: vk::ImageSubresourceLayers {
                            aspect_mask: vk::ImageAspectFlags::COLOR,
                            mip_level: 0,
                            base_array_layer: 0,
                            layer_count: 1,
                        },
                        src_offsets: [
                            vk::Offset3D { x: 0, y: 0, z: 0 },
                            vk::Offset3D {
                                x: info.extent.width as i32,
                                y: info.extent.height as i32,
                                z: info.extent.depth as i32,
                            },
                        ],
                        dst_subresource: vk::ImageSubresourceLayers {
                            aspect_mask: vk::ImageAspectFlags::COLOR,
                            mip_level: 0,
                            base_array_layer: 0,
                            layer_count: 1,
                        },
                        dst_offsets: [top_left, bottom_right],
                    };
                    self.device.cmd_blit_image(
                        cmd_buff,
                        texture_image,
                        vk::ImageLayout::TRANSFER_SRC_OPTIMAL,
                        *existing_texture,
                        vk::ImageLayout::TRANSFER_DST_OPTIMAL,
                        &[region],
                        vk::Filter::NEAREST,
                    );

                    // Transition existing image for shader read
                    insert_image_memory_barrier(
                        &self.device,
                        &cmd_buff,
                        &existing_texture,
                        vk::QUEUE_FAMILY_IGNORED,
                        vk::QUEUE_FAMILY_IGNORED,
                        vk::AccessFlags::TRANSFER_WRITE,
                        vk::AccessFlags::SHADER_READ,
                        vk::ImageLayout::TRANSFER_DST_OPTIMAL,
                        vk::ImageLayout::SHADER_READ_ONLY_OPTIMAL,
                        vk::PipelineStageFlags::TRANSFER,
                        vk::PipelineStageFlags::FRAGMENT_SHADER,
                        vk::ImageSubresourceRange::default()
                            .aspect_mask(vk::ImageAspectFlags::COLOR)
                            .base_array_layer(0u32)
                            .layer_count(1u32)
                            .base_mip_level(0u32)
                            .level_count(1u32),
                    );
                    self.device.end_command_buffer(cmd_buff).unwrap();
                    let cmd_buffs = [cmd_buff];
                    let submit_infos = [vk::SubmitInfo::default().command_buffers(&cmd_buffs)];
                    self.device
                        .queue_submit(self.queue, &submit_infos, cmd_buff_fence)
                        .unwrap();
                    self.device
                        .wait_for_fences(&[cmd_buff_fence], true, u64::MAX)
                        .unwrap();

                    // destroy texture_image and view
                    self.device.destroy_image(texture_image, None);
                    self.device.destroy_image_view(texture_image_view, None);
                    self.allocator.free(texture_allocation).unwrap();
                }
            } else {
                return;
            }
        } else {
            // Otherwise save the newly created texture

            // update dsc set
            let dsc_set = {
                let dsc_alloc_info = vk::DescriptorSetAllocateInfo::default()
                    .descriptor_pool(self.descriptor_pool)
                    .set_layouts(std::slice::from_ref(&self.descriptor_set_layouts[0]));
                unsafe {
                    self.device
                        .allocate_descriptor_sets(&dsc_alloc_info)
                        .unwrap()[0]
                }
            };
            let image_info = vk::DescriptorImageInfo::default()
                .image_view(texture_image_view)
                .image_layout(vk::ImageLayout::SHADER_READ_ONLY_OPTIMAL)
                .sampler(self.sampler);
            let dsc_writes = [vk::WriteDescriptorSet::default()
                .dst_set(dsc_set)
                .descriptor_type(vk::DescriptorType::COMBINED_IMAGE_SAMPLER)
                .dst_array_element(0_u32)
                .dst_binding(0_u32)
                .image_info(std::slice::from_ref(&image_info))];
            unsafe {
                self.device.update_descriptor_sets(&dsc_writes, &[]);
            }
            // register new texture
            self.texture_images.insert(texture_id, texture_image);
            self.texture_allocations
                .insert(texture_id, texture_allocation);
            self.texture_image_views
                .insert(texture_id, texture_image_view);
            self.texture_desc_sets.insert(texture_id, dsc_set);
        }
        // cleanup
        unsafe {
            self.device.destroy_buffer(staging_buffer, None);
            self.allocator.free(staging_allocation).unwrap();
            self.device.destroy_command_pool(cmd_pool, None);
            self.device.destroy_fence(cmd_buff_fence, None);
        }
    }

    /// Update swapchain.
    pub fn update_swapchain(
        &mut self,
        physical_width: u32,
        physical_height: u32,
        swapchain: vk::SwapchainKHR,
        surface_format: vk::SurfaceFormatKHR,
    ) {
        self.physical_width = physical_width;
        self.physical_height = physical_height;

        // release vk objects to be regenerated.
        unsafe {
            self.device.destroy_render_pass(self.render_pass, None);
            self.device.destroy_pipeline(self.pipeline, None);
            for &image_view in self.framebuffer_color_image_views.iter() {
                self.device.destroy_image_view(image_view, None);
            }
            for &framebuffer in self.framebuffers.iter() {
                self.device.destroy_framebuffer(framebuffer, None);
            }
        }

        // swap images
        let swap_images = unsafe { self.swapchain_loader.get_swapchain_images(swapchain) }
            .expect("Failed to get swapchain images.");

        // Recreate render pass for update surface format
        self.render_pass = unsafe {
            self.device.create_render_pass(
                &vk::RenderPassCreateInfo::default()
                    .attachments(&[vk::AttachmentDescription::default()
                        .format(surface_format.format)
                        .samples(vk::SampleCountFlags::TYPE_1)
                        .load_op(vk::AttachmentLoadOp::LOAD)
                        .store_op(vk::AttachmentStoreOp::STORE)
                        .stencil_load_op(vk::AttachmentLoadOp::DONT_CARE)
                        .stencil_store_op(vk::AttachmentStoreOp::DONT_CARE)
                        .initial_layout(vk::ImageLayout::COLOR_ATTACHMENT_OPTIMAL)
                        .final_layout(vk::ImageLayout::PRESENT_SRC_KHR)])
                    .subpasses(&[vk::SubpassDescription::default()
                        .pipeline_bind_point(vk::PipelineBindPoint::GRAPHICS)
                        .color_attachments(&[vk::AttachmentReference::default()
                            .attachment(0)
                            .layout(vk::ImageLayout::COLOR_ATTACHMENT_OPTIMAL)])])
                    .dependencies(&[vk::SubpassDependency::default()
                        .src_subpass(vk::SUBPASS_EXTERNAL)
                        .dst_subpass(0)
                        .src_access_mask(vk::AccessFlags::COLOR_ATTACHMENT_WRITE)
                        .dst_access_mask(vk::AccessFlags::COLOR_ATTACHMENT_WRITE)
                        .src_stage_mask(vk::PipelineStageFlags::COLOR_ATTACHMENT_OUTPUT)
                        .dst_stage_mask(vk::PipelineStageFlags::COLOR_ATTACHMENT_OUTPUT)]),
                None,
            )
        }
        .expect("Failed to create render pass.");

        // Recreate pipeline for update render pass
        self.pipeline = {
            let bindings = [vk::VertexInputBindingDescription::default()
                .binding(0)
                .input_rate(vk::VertexInputRate::VERTEX)
                .stride(5 * std::mem::size_of::<f32>() as u32)];
            let attributes = [
                // position
                vk::VertexInputAttributeDescription::default()
                    .binding(0)
                    .offset(0)
                    .location(0)
                    .format(vk::Format::R32G32_SFLOAT),
                // uv
                vk::VertexInputAttributeDescription::default()
                    .binding(0)
                    .offset(8)
                    .location(1)
                    .format(vk::Format::R32G32_SFLOAT),
                // color
                vk::VertexInputAttributeDescription::default()
                    .binding(0)
                    .offset(16)
                    .location(2)
                    .format(vk::Format::R8G8B8A8_UNORM),
            ];

            let vertex_shader_module = {
                let bytes_code = include_bytes!("shaders/spv/vert.spv");
                let shader_module_create_info = vk::ShaderModuleCreateInfo {
                    code_size: bytes_code.len(),
                    p_code: bytes_code.as_ptr() as *const u32,
                    ..Default::default()
                };
                unsafe {
                    self.device
                        .create_shader_module(&shader_module_create_info, None)
                }
                .expect("Failed to create vertex shader module.")
            };
            let fragment_shader_module = {
                let bytes_code = include_bytes!("shaders/spv/frag.spv");
                let shader_module_create_info = vk::ShaderModuleCreateInfo {
                    code_size: bytes_code.len(),
                    p_code: bytes_code.as_ptr() as *const u32,
                    ..Default::default()
                };
                unsafe {
                    self.device
                        .create_shader_module(&shader_module_create_info, None)
                }
                .expect("Failed to create fragment shader module.")
            };
            let main_function_name = CString::new("main").unwrap();
            let pipeline_shader_stages = [
                vk::PipelineShaderStageCreateInfo::default()
                    .stage(vk::ShaderStageFlags::VERTEX)
                    .module(vertex_shader_module)
                    .name(&main_function_name),
                vk::PipelineShaderStageCreateInfo::default()
                    .stage(vk::ShaderStageFlags::FRAGMENT)
                    .module(fragment_shader_module)
                    .name(&main_function_name),
            ];

            let input_assembly_info = vk::PipelineInputAssemblyStateCreateInfo::default()
                .topology(vk::PrimitiveTopology::TRIANGLE_LIST);
            let viewport_info = vk::PipelineViewportStateCreateInfo::default()
                .viewport_count(1)
                .scissor_count(1);
            let rasterization_info = vk::PipelineRasterizationStateCreateInfo::default()
                .depth_clamp_enable(false)
                .rasterizer_discard_enable(false)
                .polygon_mode(vk::PolygonMode::FILL)
                .cull_mode(vk::CullModeFlags::NONE)
                .front_face(vk::FrontFace::COUNTER_CLOCKWISE)
                .depth_bias_enable(false)
                .line_width(1.0);
            let stencil_op = vk::StencilOpState::default()
                .fail_op(vk::StencilOp::KEEP)
                .pass_op(vk::StencilOp::KEEP)
                .compare_op(vk::CompareOp::ALWAYS);
            let depth_stencil_info = vk::PipelineDepthStencilStateCreateInfo::default()
                .depth_test_enable(true)
                .depth_write_enable(true)
                .depth_compare_op(vk::CompareOp::LESS_OR_EQUAL)
                .depth_bounds_test_enable(false)
                .stencil_test_enable(false)
                .front(stencil_op)
                .back(stencil_op);
            let color_blend_attachments = [vk::PipelineColorBlendAttachmentState::default()
                .color_write_mask(
                    vk::ColorComponentFlags::R
                        | vk::ColorComponentFlags::G
                        | vk::ColorComponentFlags::B
                        | vk::ColorComponentFlags::A,
                )
                .blend_enable(true)
                .src_color_blend_factor(vk::BlendFactor::ONE)
                .dst_color_blend_factor(vk::BlendFactor::ONE_MINUS_SRC_ALPHA)];
            let color_blend_info = vk::PipelineColorBlendStateCreateInfo::default()
                .attachments(&color_blend_attachments);
            let dynamic_states = [vk::DynamicState::VIEWPORT, vk::DynamicState::SCISSOR];
            let dynamic_state_info =
                vk::PipelineDynamicStateCreateInfo::default().dynamic_states(&dynamic_states);
            let vertex_input_state = vk::PipelineVertexInputStateCreateInfo::default()
                .vertex_attribute_descriptions(&attributes)
                .vertex_binding_descriptions(&bindings);
            let multisample_info = vk::PipelineMultisampleStateCreateInfo::default()
                .rasterization_samples(vk::SampleCountFlags::TYPE_1);

            let pipeline_create_info = [vk::GraphicsPipelineCreateInfo::default()
                .stages(&pipeline_shader_stages)
                .vertex_input_state(&vertex_input_state)
                .input_assembly_state(&input_assembly_info)
                .viewport_state(&viewport_info)
                .rasterization_state(&rasterization_info)
                .multisample_state(&multisample_info)
                .depth_stencil_state(&depth_stencil_info)
                .color_blend_state(&color_blend_info)
                .dynamic_state(&dynamic_state_info)
                .layout(self.pipeline_layout)
                .render_pass(self.render_pass)
                .subpass(0)];

            let pipeline = unsafe {
                self.device.create_graphics_pipelines(
                    vk::PipelineCache::null(),
                    &pipeline_create_info,
                    None,
                )
            }
            .expect("Failed to create graphics pipeline")[0];
            unsafe {
                self.device
                    .destroy_shader_module(vertex_shader_module, None);
                self.device
                    .destroy_shader_module(fragment_shader_module, None);
            }
            pipeline
        };

        // Recreate color image views for new framebuffers
        self.framebuffer_color_image_views = swap_images
            .iter()
            .map(|swapchain_image| unsafe {
                self.device
                    .create_image_view(
                        &vk::ImageViewCreateInfo::default()
                            .image(swapchain_image.clone())
                            .view_type(vk::ImageViewType::TYPE_2D)
                            .format(surface_format.format)
                            .subresource_range(
                                vk::ImageSubresourceRange::default()
                                    .aspect_mask(vk::ImageAspectFlags::COLOR)
                                    .base_mip_level(0)
                                    .level_count(1)
                                    .base_array_layer(0)
                                    .layer_count(1),
                            ),
                        None,
                    )
                    .expect("Failed to create image view.")
            })
            .collect::<Vec<_>>();
        // Recreate framebuffers for new swapchain
        self.framebuffers = self
            .framebuffer_color_image_views
            .iter()
            .map(|&image_views| unsafe {
                let attachments = &[image_views];
                self.device
                    .create_framebuffer(
                        &vk::FramebufferCreateInfo::default()
                            .render_pass(self.render_pass)
                            .attachments(attachments)
                            .width(physical_width)
                            .height(physical_height)
                            .layers(1),
                        None,
                    )
                    .expect("Failed to create framebuffer.")
            })
            .collect::<Vec<_>>();
    }

    /// Registering user texture.
    ///
    /// Pass the Vulkan ImageView and Sampler.
    /// `image_view`'s image layout must be `SHADER_READ_ONLY_OPTIMAL`.
    ///
    /// UserTexture needs to be unregistered when it is no longer needed.
    ///
    /// # Example
    /// ```sh
    /// cargo run --example user_texture
    /// ```
    /// [The example for user texture is in examples directory](https://github.com/MatchaChoco010/egui_winit_ash_vk_mem/tree/main/examples/user_texture)
    pub fn register_user_texture(
        &mut self,
        image_view: vk::ImageView,
        sampler: vk::Sampler,
    ) -> egui::TextureId {
        // get texture id
        let mut id = None;
        for (i, user_texture) in self.user_textures.iter().enumerate() {
            if user_texture.is_none() {
                id = Some(i as u64);
                break;
            }
        }
        let id = if let Some(i) = id {
            i
        } else {
            self.user_textures.len() as u64
        };

        // allocate and update descriptor set
        let layouts = [self.user_texture_layout];
        let descriptor_set = unsafe {
            self.device.allocate_descriptor_sets(
                &vk::DescriptorSetAllocateInfo::default()
                    .descriptor_pool(self.descriptor_pool)
                    .set_layouts(&layouts),
            )
        }
        .expect("Failed to create descriptor sets.")[0];
        unsafe {
            self.device.update_descriptor_sets(
                &[vk::WriteDescriptorSet::default()
                    .descriptor_type(vk::DescriptorType::COMBINED_IMAGE_SAMPLER)
                    .dst_set(descriptor_set)
                    .image_info(&[vk::DescriptorImageInfo::default()
                        .image_view(image_view)
                        .image_layout(vk::ImageLayout::SHADER_READ_ONLY_OPTIMAL)
                        .sampler(sampler)])
                    .dst_binding(0)],
                &[],
            );
        }

        if id == self.user_textures.len() as u64 {
            self.user_textures.push(Some(descriptor_set));
        } else {
            self.user_textures[id as usize] = Some(descriptor_set);
        }

        egui::TextureId::User(id)
    }

    /// Unregister user texture.
    ///
    /// The internal texture (egui::TextureId::Egui) cannot be unregistered.
    pub fn unregister_user_texture(&mut self, texture_id: egui::TextureId) {
        if let egui::TextureId::User(id) = texture_id {
            if let Some(descriptor_set) = self.user_textures[id as usize] {
                unsafe {
                    self.device
                        .free_descriptor_sets(self.descriptor_pool, &[descriptor_set])
                        .expect("Failed to free descriptor sets.");
                }
                self.user_textures[id as usize] = None;
            }
        } else {
            eprintln!("The internal texture cannot be unregistered; please pass the texture ID of UserTexture.");
            return;
        }
    }

    /// destroy vk objects.
    ///
    /// # Unsafe
    /// This method release vk objects memory that is not managed by Rust.
    pub unsafe fn destroy(&mut self) {
        self.device
            .destroy_descriptor_set_layout(self.user_texture_layout, None);

        for (buffer, allocation) in self
            .index_buffers
            .drain(0..)
            .zip(self.index_buffer_allocations.drain(0..))
        {
            self.device.destroy_buffer(buffer, None);
            self.allocator
                .free(allocation)
                .expect("Failed to free allocation");
        }
        for (buffer, allocation) in self
            .vertex_buffers
            .drain(0..)
            .zip(self.vertex_buffer_allocations.drain(0..))
        {
            self.device.destroy_buffer(buffer, None);
            self.allocator
                .free(allocation)
                .expect("Failed to free allocation");
        }
        for &image_view in self.framebuffer_color_image_views.iter() {
            self.device.destroy_image_view(image_view, None);
        }
        for &framebuffer in self.framebuffers.iter() {
            self.device.destroy_framebuffer(framebuffer, None);
        }
        self.device.destroy_render_pass(self.render_pass, None);
        self.device.destroy_sampler(self.sampler, None);
        self.device.destroy_pipeline(self.pipeline, None);
        self.device
            .destroy_pipeline_layout(self.pipeline_layout, None);
        for &descriptor_set_layout in self.descriptor_set_layouts.iter() {
            self.device
                .destroy_descriptor_set_layout(descriptor_set_layout, None);
        }
        self.device
            .destroy_descriptor_pool(self.descriptor_pool, None);

        for (_texture_id, texture_image) in self.texture_images.drain() {
            self.device.destroy_image(texture_image, None);
        }
        for (_texture_id, texture_image_view) in self.texture_image_views.drain() {
            self.device.destroy_image_view(texture_image_view, None);
        }
        for (_texture_id, texture_allocation) in self.texture_allocations.drain() {
            self.allocator.free(texture_allocation).unwrap();
        }
    }
}<|MERGE_RESOLUTION|>--- conflicted
+++ resolved
@@ -69,7 +69,6 @@
         context.set_fonts(font_definitions);
         context.set_style(style);
 
-<<<<<<< HEAD
         let egui_winit = egui_winit::State::new(
             context.clone(),
             context.viewport_id(),
@@ -77,10 +76,7 @@
             Some(scale_factor as f32),
             Some(max_texture_side as usize),
         );
-=======
-        let mut egui_winit = egui_winit::State::new(display_target);
-        egui_winit.set_pixels_per_point(scale_factor as f32);
->>>>>>> 3b1e4cee
+
 
         // Get swap_images to get len of swapchain images and to create framebuffers
         let swap_images = unsafe {
