[package]
name = "egui-winit-ash-integration"
version = "0.6.0"
authors = ["Orito Itsuki <orito.itsuki@gmail.com>"]
description = "This is the egui integration crate for winit and ash."
edition = "2021"
homepage = "https://docs.rs/egui-winit-ash-integration"
license = "MIT OR Apache-2.0"
documentation = "https://docs.rs/egui-winit-ash-integration"
readme = "README.md"
repository = "https://github.com/MatchaChoco010/egui-winit-ash-integration"
categories = ["gui", "game-development"]
keywords = ["gui", "winit", "ash", "vulkan", "gpu-allocator"]
include = [
  "src/*.rs",
  "src/shaders/spv/*.spv",
  "Cargo.toml",
]

[features]
default = [ "gpu-allocator-feature", "egui-winit/default" ]
gpu-allocator-feature = [ "gpu-allocator" ]

## Underlying egui-winit features
accesskit = ["egui-winit/accesskit"]
android-game-activity = ["egui-winit/android-game-activity"]
android-native-activity = ["egui-winit/android-native-activity"]
bytemuck = ["egui-winit/bytemuck"]
clipboard = ["egui-winit/clipboard"]
links = ["egui-winit/links"]
puffin = ["egui-winit/puffin"]
serde = ["egui-winit/serde"]
wayland = ["egui-winit/wayland"]
x11 = ["egui-winit/x11"]


[dependencies]
anyhow = "1.0.53"
ash = { version="0.38", default-features = false }
bytemuck = "1.7.3"
<<<<<<< HEAD
egui = "0.27.2"
egui-winit = { version = "0.27.2", default-features = false }
gpu-allocator = { git = "https://github.com/Traverse-Research/gpu-allocator/", branch = "ash-0.38", default-features = false, features = ["vulkan"], optional = true }
=======
egui = "0.23.0"
egui-winit = { version = "0.23.0", default-features = false }
gpu-allocator = { version = "0.23.0", default-features = false, features = ["vulkan"], optional = true }
raw-window-handle = { version="0.5.0" }
>>>>>>> 3b1e4cee

[dev-dependencies]
ash-window = "0.13.0"
crevice = "0.14.0"
image = "0.24.0"
memoffset = "0.9.0"
mint = "0.5.9"
tobj = "4.0.0"
<<<<<<< HEAD
ash = { version="0.38", default-features = false, features = ["linked", "debug"] }
raw-window-handle = { version="0.6.0" }
=======
ash = { version="0.37.1", default-features = false, features = ["linked", "debug"] }
>>>>>>> 3b1e4cee

[dev-dependencies.cgmath]
version = "0.18.0"
features = ["mint"]<|MERGE_RESOLUTION|>--- conflicted
+++ resolved
@@ -38,16 +38,10 @@
 anyhow = "1.0.53"
 ash = { version="0.38", default-features = false }
 bytemuck = "1.7.3"
-<<<<<<< HEAD
 egui = "0.27.2"
 egui-winit = { version = "0.27.2", default-features = false }
 gpu-allocator = { git = "https://github.com/Traverse-Research/gpu-allocator/", branch = "ash-0.38", default-features = false, features = ["vulkan"], optional = true }
-=======
-egui = "0.23.0"
-egui-winit = { version = "0.23.0", default-features = false }
-gpu-allocator = { version = "0.23.0", default-features = false, features = ["vulkan"], optional = true }
-raw-window-handle = { version="0.5.0" }
->>>>>>> 3b1e4cee
+
 
 [dev-dependencies]
 ash-window = "0.13.0"
@@ -56,12 +50,9 @@
 memoffset = "0.9.0"
 mint = "0.5.9"
 tobj = "4.0.0"
-<<<<<<< HEAD
 ash = { version="0.38", default-features = false, features = ["linked", "debug"] }
 raw-window-handle = { version="0.6.0" }
-=======
-ash = { version="0.37.1", default-features = false, features = ["linked", "debug"] }
->>>>>>> 3b1e4cee
+
 
 [dev-dependencies.cgmath]
 version = "0.18.0"
